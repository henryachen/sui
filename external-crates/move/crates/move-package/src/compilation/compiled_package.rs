// Copyright (c) The Diem Core Contributors
// Copyright (c) The Move Contributors
// SPDX-License-Identifier: Apache-2.0

use crate::{
    compilation::package_layout::CompiledPackageLayout,
    resolution::resolution_graph::{Package, Renaming, ResolvedGraph, ResolvedTable},
    source_package::{
        layout::{SourcePackageLayout, REFERENCE_TEMPLATE_FILENAME},
        parsed_manifest::{FileName, PackageDigest, PackageName},
    },
    BuildConfig,
};
use anyhow::{ensure, Result};
use colored::Colorize;
use itertools::{Either, Itertools};
use move_binary_format::file_format::CompiledModule;
use move_bytecode_source_map::utils::source_map_from_file;
use move_bytecode_utils::Modules;
use move_command_line_common::files::{
    extension_equals, find_filenames, try_exists, MOVE_COMPILED_EXTENSION, MOVE_EXTENSION,
    SOURCE_MAP_EXTENSION,
};
use move_compiler::{
    compiled_unit::{AnnotatedCompiledUnit, CompiledUnit, NamedCompiledModule},
    editions::Flavor,
    linters,
<<<<<<< HEAD
    shared::{
        program_info::{self, TypingProgramInfo},
        NamedAddressMap, NumericalAddress, PackageConfig, PackagePaths, SaveFlag, SaveHook,
    },
    sui_mode, Compiler,
=======
    shared::{files::MappedFiles, NamedAddressMap, NumericalAddress, PackageConfig, PackagePaths},
    sui_mode::{self},
    Compiler,
>>>>>>> 9702dfb5
};
use move_docgen::{Docgen, DocgenOptions};
use move_model_2::source_model;
use move_symbol_pool::Symbol;
use serde::{Deserialize, Serialize};
use std::{
    collections::{BTreeMap, BTreeSet},
    io::Write,
    path::{Path, PathBuf},
    sync::Arc,
};
use vfs::VfsPath;

#[derive(Debug, Clone)]
pub enum CompilationCachingStatus {
    /// The package and all if its dependencies were cached
    Cached,
    /// At least this package and/or one of its dependencies needed to be rebuilt
    Recompiled,
}

#[derive(Debug, Clone)]
pub struct CompiledUnitWithSource {
    pub unit: CompiledUnit,
    pub source_path: PathBuf,
}

/// Represents meta information about a package and the information it was compiled with. Shared
/// across both the `CompiledPackage` and `OnDiskCompiledPackage` structs.
#[derive(Debug, Clone, Serialize, Deserialize)]
pub struct CompiledPackageInfo {
    /// The name of the compiled package
    pub package_name: PackageName,
    /// The instantiations for all named addresses that were used for compilation
    pub address_alias_instantiation: ResolvedTable,
    /// The hash of the source directory at the time of compilation. `None` if the source for this
    /// package is not available/this package was not compiled.
    pub source_digest: Option<PackageDigest>,
    /// The build flags that were used when compiling this package.
    pub build_flags: BuildConfig,
}

/// Represents a compiled package in memory.
#[derive(Debug, Clone)]
pub struct CompiledPackage {
    /// Meta information about the compilation of this `CompiledPackage`
    pub compiled_package_info: CompiledPackageInfo,
    /// The output compiled bytecode in the root package (both module, and scripts) along with its
    /// source file
    pub root_compiled_units: Vec<CompiledUnitWithSource>,
    /// The output compiled bytecode for dependencies
    pub deps_compiled_units: Vec<(PackageName, CompiledUnitWithSource)>,

    // Optional artifacts from compilation
    //
    /// filename -> doctext
    pub compiled_docs: Option<Vec<(String, String)>>,
}

/// Represents a compiled package that has been saved to disk. This holds only the minimal metadata
/// needed to reconstruct a `CompiledPackage` package from it and to determine whether or not a
/// recompilation of the package needs to be performed or not.
#[derive(Debug, Clone, Serialize, Deserialize)]
pub struct OnDiskPackage {
    /// Information about the package and the specific compilation that was done.
    pub compiled_package_info: CompiledPackageInfo,
    /// Dependency names for this package.
    pub dependencies: Vec<PackageName>,
}

#[derive(Debug, Clone, Serialize, Deserialize)]
pub struct OnDiskCompiledPackage {
    /// Path to the root of the package and its data on disk. Relative to/rooted at the directory
    /// containing the `Move.toml` file for this package.
    pub root_path: PathBuf,
    pub package: OnDiskPackage,
}

impl CompilationCachingStatus {
    /// Returns `true` if this package and all dependencies are cached
    pub fn is_cached(&self) -> bool {
        matches!(self, Self::Cached)
    }

    /// Returns `true` if this package or one of its dependencies was rebuilt
    pub fn is_rebuilt(&self) -> bool {
        !self.is_cached()
    }
}

#[derive(Debug, Clone)]
pub enum ModuleFormat {
    Source,
    Bytecode,
}

#[derive(Debug, Clone)]
pub struct DependencyInfo<'a> {
    pub name: Symbol,
    pub is_immediate: bool,
    pub source_paths: Vec<Symbol>,
    pub address_mapping: &'a ResolvedTable,
    pub compiler_config: PackageConfig,
    pub module_format: ModuleFormat,
}

pub(crate) struct BuildResult<T> {
    root_package_name: Symbol,
    sources_package_paths: PackagePaths,
    immediate_dependencies: Vec<Symbol>,
    deps_package_paths: Vec<(PackagePaths, ModuleFormat)>,
    result: T,
}

impl OnDiskCompiledPackage {
    pub fn from_path(p: &Path) -> Result<Self> {
        let (buf, build_path) = if try_exists(p)? && extension_equals(p, "yaml") {
            (std::fs::read(p)?, p.parent().unwrap().parent().unwrap())
        } else {
            (
                std::fs::read(p.join(CompiledPackageLayout::BuildInfo.path()))?,
                p.parent().unwrap(),
            )
        };
        let package = serde_yaml::from_slice::<OnDiskPackage>(&buf)?;
        assert!(build_path.ends_with(CompiledPackageLayout::Root.path()));
        let root_path = build_path.join(package.compiled_package_info.package_name.as_str());
        Ok(Self { root_path, package })
    }

    pub fn into_compiled_package(&self) -> Result<CompiledPackage> {
        let root_name = self.package.compiled_package_info.package_name;
        assert!(self.root_path.ends_with(root_name.as_str()));
        let root_compiled_units = self.get_compiled_units_paths(root_name)?;
        let root_compiled_units = root_compiled_units
            .into_iter()
            .map(|bytecode_path| self.decode_unit(root_name, &bytecode_path))
            .collect::<Result<Vec<_>>>()?;
        let mut deps_compiled_units = vec![];
        for dep_name in self.package.dependencies.iter().copied() {
            let compiled_units = self.get_compiled_units_paths(dep_name)?;
            for bytecode_path in compiled_units {
                deps_compiled_units.push((dep_name, self.decode_unit(dep_name, &bytecode_path)?))
            }
        }

        let docs_path = self
            .root_path
            .join(self.package.compiled_package_info.package_name.as_str())
            .join(CompiledPackageLayout::CompiledDocs.path());
        let compiled_docs = if docs_path.is_dir() {
            Some(
                find_filenames(&[docs_path.to_string_lossy().to_string()], |path| {
                    extension_equals(path, "md")
                })?
                .into_iter()
                .map(|path| {
                    let contents = std::fs::read_to_string(&path).unwrap();
                    (path, contents)
                })
                .collect(),
            )
        } else {
            None
        };

        Ok(CompiledPackage {
            compiled_package_info: self.package.compiled_package_info.clone(),
            root_compiled_units,
            deps_compiled_units,
            compiled_docs,
        })
    }

    fn decode_unit(
        &self,
        package_name: Symbol,
        bytecode_path_str: &str,
    ) -> Result<CompiledUnitWithSource> {
        let package_name_opt = Some(package_name);
        let bytecode_path = Path::new(bytecode_path_str);
        let path_to_file = CompiledPackageLayout::path_to_file_after_category(bytecode_path);
        let bytecode_bytes = std::fs::read(bytecode_path)?;
        let source_map = source_map_from_file(
            &self
                .root_path
                .join(CompiledPackageLayout::SourceMaps.path())
                .join(&path_to_file)
                .with_extension(SOURCE_MAP_EXTENSION),
        )?;
        let source_path = self
            .root_path
            .join(CompiledPackageLayout::Sources.path())
            .join(path_to_file)
            .with_extension(MOVE_EXTENSION);
        ensure!(
            source_path.is_file(),
            "Error decoding package: {}. \
            Unable to find corresponding source file for '{}' in package {}",
            self.package.compiled_package_info.package_name,
            bytecode_path_str,
            package_name
        );
        let module = CompiledModule::deserialize_with_defaults(&bytecode_bytes)?;
        let (address_bytes, module_name) = {
            let id = module.self_id();
            let parsed_addr = NumericalAddress::new(
                id.address().into_bytes(),
                move_compiler::shared::NumberFormat::Hex,
            );
            let module_name = FileName::from(id.name().as_str());
            (parsed_addr, module_name)
        };
        let unit = NamedCompiledModule {
            package_name: package_name_opt,
            address: address_bytes,
            name: module_name,
            module,
            source_map,
            address_name: None,
        };
        Ok(CompiledUnitWithSource { unit, source_path })
    }

    /// Save `bytes` under `path_under` relative to the package on disk
    pub(crate) fn save_under(&self, file: impl AsRef<Path>, bytes: &[u8]) -> Result<()> {
        let path_to_save = self.root_path.join(file);
        let parent = path_to_save.parent().unwrap();
        std::fs::create_dir_all(parent)?;
        std::fs::write(path_to_save, bytes).map_err(|err| err.into())
    }

    #[allow(unused)]
    pub(crate) fn has_source_changed_since_last_compile(&self, resolved_package: &Package) -> bool {
        match &self.package.compiled_package_info.source_digest {
            // Don't have source available to us
            None => false,
            Some(digest) => digest != &resolved_package.source_digest,
        }
    }

    #[allow(unused)]
    pub(crate) fn are_build_flags_different(&self, build_config: &BuildConfig) -> bool {
        build_config != &self.package.compiled_package_info.build_flags
    }

    fn get_compiled_units_paths(&self, package_name: Symbol) -> Result<Vec<String>> {
        let package_dir = if self.package.compiled_package_info.package_name == package_name {
            self.root_path.clone()
        } else {
            self.root_path
                .join(CompiledPackageLayout::Dependencies.path())
                .join(package_name.as_str())
        };
        let mut compiled_unit_paths = vec![];
        let module_path = package_dir.join(CompiledPackageLayout::CompiledModules.path());
        if try_exists(&module_path)? {
            compiled_unit_paths.push(module_path);
        }
        find_filenames(&compiled_unit_paths, |path| {
            extension_equals(path, MOVE_COMPILED_EXTENSION)
        })
    }

    fn save_compiled_unit(
        &self,
        package_name: Symbol,
        compiled_unit: &CompiledUnitWithSource,
    ) -> Result<()> {
        let root_package = self.package.compiled_package_info.package_name;
        assert!(self.root_path.ends_with(root_package.as_str()));
        let category_dir = CompiledPackageLayout::CompiledModules.path();
        let file_path = if root_package == package_name {
            PathBuf::new()
        } else {
            CompiledPackageLayout::Dependencies
                .path()
                .join(package_name.as_str())
        }
        .join(compiled_unit.unit.name.as_str());

        self.save_under(
            category_dir
                .join(&file_path)
                .with_extension(MOVE_COMPILED_EXTENSION),
            compiled_unit.unit.serialize().as_slice(),
        )?;
        self.save_under(
            CompiledPackageLayout::SourceMaps
                .path()
                .join(&file_path)
                .with_extension(SOURCE_MAP_EXTENSION),
            compiled_unit.unit.serialize_source_map().as_slice(),
        )?;
        self.save_under(
            CompiledPackageLayout::Sources
                .path()
                .join(&file_path)
                .with_extension(MOVE_EXTENSION),
            std::fs::read_to_string(&compiled_unit.source_path)?.as_bytes(),
        )
    }
}

impl CompiledPackage {
    /// Returns all compiled units with sources for this package in transitive dependencies. Order
    /// is not guaranteed.
    pub fn all_compiled_units_with_source(&self) -> impl Iterator<Item = &CompiledUnitWithSource> {
        self.root_compiled_units
            .iter()
            .chain(self.deps_compiled_units.iter().map(|(_, unit)| unit))
    }

    /// Returns all compiled units for this package in transitive dependencies. Order is not
    /// guaranteed.
    pub fn all_compiled_units(&self) -> impl Iterator<Item = &CompiledUnit> {
        self.all_compiled_units_with_source().map(|unit| &unit.unit)
    }

    /// Returns compiled modules for this package and its transitive dependencies
    pub fn all_modules_map(&self) -> Modules {
        Modules::new(self.all_compiled_units().map(|unit| &unit.module))
    }

    pub fn root_modules_map(&self) -> Modules {
        Modules::new(
            self.root_compiled_units
                .iter()
                .map(|unit| &unit.unit.module),
        )
    }

    /// `all_compiled_units_with_source` filtered over `CompiledUnit::Module`
    pub fn all_modules(&self) -> impl Iterator<Item = &CompiledUnitWithSource> {
        self.all_compiled_units_with_source()
    }

    /// `root_compiled_units` filtered over `CompiledUnit::Module`
    pub fn root_modules(&self) -> impl Iterator<Item = &CompiledUnitWithSource> {
        self.root_compiled_units.iter()
    }

    pub fn get_module_by_name(
        &self,
        package_name: &str,
        module_name: &str,
    ) -> Result<&CompiledUnitWithSource> {
        if self.compiled_package_info.package_name.as_str() == package_name {
            return self.get_module_by_name_from_root(module_name);
        }

        self.deps_compiled_units
            .iter()
            .filter(|(dep_package, _)| dep_package.as_str() == package_name)
            .map(|(_, unit)| unit)
            .find(|unit| unit.unit.name().as_str() == module_name)
            .ok_or_else(|| {
                anyhow::format_err!(
                    "Unable to find module with name '{}' in package {}",
                    module_name,
                    self.compiled_package_info.package_name
                )
            })
    }

    pub fn get_module_by_name_from_root(
        &self,
        module_name: &str,
    ) -> Result<&CompiledUnitWithSource> {
        self.root_modules()
            .find(|unit| unit.unit.name().as_str() == module_name)
            .ok_or_else(|| {
                anyhow::format_err!(
                    "Unable to find module with name '{}' in package {}",
                    module_name,
                    self.compiled_package_info.package_name
                )
            })
    }

    #[allow(unused)]
    fn can_load_cached(
        package: &OnDiskCompiledPackage,
        resolution_graph: &ResolvedGraph,
        resolved_package: &Package,
        is_root_package: bool,
    ) -> bool {
        // TODO: add more tests for the different caching cases
        !(package.has_source_changed_since_last_compile(resolved_package) // recompile if source has changed
            // Recompile if the flags are different
                || package.are_build_flags_different(&resolution_graph.build_options)
                // Force root package recompilation in test mode
                || resolution_graph.build_options.test_mode && is_root_package
                // Recompile if force recompilation is set
                || resolution_graph.build_options.force_recompilation) &&
                // Dive deeper to make sure that instantiations haven't changed since that
                // can be changed by other packages above us in the dependency graph possibly
                package.package.compiled_package_info.address_alias_instantiation
                    == resolved_package.resolved_table
    }

    pub(crate) fn build_for_driver<W: Write, T>(
        w: &mut W,
        vfs_root: Option<VfsPath>,
        resolved_package: Package,
        transitive_dependencies: Vec<DependencyInfo>,
        resolution_graph: &ResolvedGraph,
        mut compiler_driver: impl FnMut(Compiler) -> Result<T>,
    ) -> Result<BuildResult<T>> {
        let immediate_dependencies = transitive_dependencies
            .iter()
            .filter(|&dep| dep.is_immediate)
            .map(|dep| dep.name)
            .collect::<Vec<_>>();
        for dep in &transitive_dependencies {
            writeln!(w, "{} {}", "INCLUDING DEPENDENCY".bold().green(), dep.name)?;
        }
        let root_package_name = resolved_package.source_package.package.name;
        writeln!(w, "{} {}", "BUILDING".bold().green(), root_package_name)?;

        // gather source/dep files with their address mappings
        let (sources_package_paths, deps_package_paths) = make_source_and_deps_for_compiler(
            resolution_graph,
            &resolved_package,
            transitive_dependencies,
        )?;
        let flags = resolution_graph.build_options.compiler_flags();
        // Partition deps_package according whether src is available
        let (src_deps, bytecode_deps): (Vec<_>, Vec<_>) = deps_package_paths
            .clone()
            .into_iter()
            .partition_map(|(p, b)| match b {
                ModuleFormat::Source => Either::Left(p),
                ModuleFormat::Bytecode => Either::Right(p),
            });
        // If bytecode dependency is not empty, do not allow renaming
        if !bytecode_deps.is_empty() {
            if let Some(pkg_name) = resolution_graph.contains_renaming() {
                anyhow::bail!(
                    "Found address renaming in package '{}' when \
                    building with bytecode dependencies -- this is currently not supported",
                    pkg_name
                )
            }
        }

        // invoke the compiler
        let mut paths = src_deps;
        paths.push(sources_package_paths.clone());

        let lint_level = resolution_graph.build_options.lint_flag.get();
        let sui_mode = resolution_graph
            .build_options
            .default_flavor
            .map_or(false, |f| f == Flavor::Sui);

        let mut compiler = Compiler::from_package_paths(vfs_root, paths, bytecode_deps)
            .unwrap()
            .set_flags(flags);
        if sui_mode {
            let (filter_attr_name, filters) = sui_mode::linters::known_filters();
            compiler = compiler
                .add_custom_known_filters(filter_attr_name, filters)
                .add_visitors(sui_mode::linters::linter_visitors(lint_level))
        }
        let (filter_attr_name, filters) = linters::known_filters();
        compiler = compiler
            .add_custom_known_filters(filter_attr_name, filters)
            .add_visitors(linters::linter_visitors(lint_level));
        Ok(BuildResult {
            root_package_name,
            sources_package_paths,
            immediate_dependencies,
            deps_package_paths,
            result: compiler_driver(compiler)?,
        })
    }

    pub(crate) fn build_for_result<W: Write, T>(
        w: &mut W,
        vfs_root: Option<VfsPath>,
        resolved_package: Package,
        transitive_dependencies: Vec<DependencyInfo>,
        resolution_graph: &ResolvedGraph,
        compiler_driver: impl FnMut(Compiler) -> Result<T>,
    ) -> Result<T> {
        let build_result = Self::build_for_driver(
            w,
            vfs_root,
            resolved_package,
            transitive_dependencies,
            resolution_graph,
            compiler_driver,
        )?;
        Ok(build_result.result)
    }

    pub(crate) fn build_all<W: Write>(
        w: &mut W,
        vfs_root: Option<VfsPath>,
        project_root: &Path,
        resolved_package: Package,
        transitive_dependencies: Vec<DependencyInfo>,
        resolution_graph: &ResolvedGraph,
<<<<<<< HEAD
        mut compiler_driver: impl FnMut(
            Compiler,
        )
            -> Result<(FilesSourceText, Vec<AnnotatedCompiledUnit>)>,
=======
        compiler_driver: impl FnMut(Compiler) -> Result<(MappedFiles, Vec<AnnotatedCompiledUnit>)>,
>>>>>>> 9702dfb5
    ) -> Result<CompiledPackage> {
        let program_info_hook = SaveHook::new([SaveFlag::TypingInfo]);
        let BuildResult {
            root_package_name,
            sources_package_paths: _,
            immediate_dependencies,
            deps_package_paths: _,
            result,
        } = Self::build_for_driver(
            w,
            vfs_root,
            resolved_package.clone(),
            transitive_dependencies,
            resolution_graph,
            |compiler| {
                let compiler = compiler.add_save_hook(&program_info_hook);
                compiler_driver(compiler)
            },
        )?;
        let program_info = program_info_hook.take_typing_info();
        let (file_map, all_compiled_units) = result;
        let mut root_compiled_units = vec![];
        let mut deps_compiled_units = vec![];
<<<<<<< HEAD
        for annot_unit in all_compiled_units.clone() {
            let source_path = PathBuf::from(file_map[&annot_unit.loc().file_hash()].0.as_str());
=======
        for annot_unit in all_compiled_units {
            let source_path = PathBuf::from(
                file_map
                    .get(&annot_unit.loc().file_hash())
                    .unwrap()
                    .0
                    .as_str(),
            );
>>>>>>> 9702dfb5
            let package_name = annot_unit.named_module.package_name.unwrap();
            let unit = CompiledUnitWithSource {
                unit: annot_unit.into_compiled_unit(),
                source_path,
            };
            if package_name == root_package_name {
                root_compiled_units.push(unit)
            } else {
                deps_compiled_units.push((package_name, unit))
            }
        }

        let mut compiled_docs = None;
        if resolution_graph.build_options.generate_docs {
            let root_named_address_map = resolved_package.resolved_table.clone();
            let model = source_model::Model::new(
                file_map,
                root_named_address_map,
                program_info,
                all_compiled_units,
            )?;

            if resolution_graph.build_options.generate_docs {
                compiled_docs = Some(Self::build_docs(
                    resolved_package.source_package.package.name,
                    &model,
                    &resolved_package.package_path,
                    &immediate_dependencies,
                    &resolution_graph.build_options.install_dir,
                ));
            }
        };

        let compiled_package = CompiledPackage {
            compiled_package_info: CompiledPackageInfo {
                package_name: resolved_package.source_package.package.name,
                address_alias_instantiation: resolved_package.resolved_table,
                source_digest: Some(resolved_package.source_digest),
                build_flags: resolution_graph.build_options.clone(),
            },
            root_compiled_units,
            deps_compiled_units,
            compiled_docs,
        };

        compiled_package.save_to_disk(project_root.join(CompiledPackageLayout::Root.path()))?;

        Ok(compiled_package)
    }

    // We take the (restrictive) view that all filesystems are case insensitive to maximize
    // portability of packages.
    fn check_filepaths_ok(&self) -> Result<()> {
        // A mapping of (lowercase_name => [info_for_each_occurence]
        let mut insensitive_mapping = BTreeMap::new();
        for compiled_unit in &self.root_compiled_units {
            let name = compiled_unit.unit.name.as_str();
            let entry = insensitive_mapping
                .entry(name.to_lowercase())
                .or_insert_with(Vec::new);
            entry.push((
                name,
                compiled_unit.source_path.to_string_lossy().to_string(),
            ));
        }
        let errs = insensitive_mapping
            .into_iter()
            .filter_map(|(insensitive_name, occurence_infos)| {
                if occurence_infos.len() > 1 {
                    let name_conflict_error_msg = occurence_infos
                        .into_iter()
                        .map(|(name,  fpath)| {
                                format!(
                                    "\tModule '{}' at path '{}'",
                                    name,
                                    fpath
                                )
                        })
                        .collect::<Vec<_>>()
                        .join("\n");
                    Some(format!(
                        "The following modules and/or scripts would collide as '{}' on the file system:\n{}",
                        insensitive_name, name_conflict_error_msg
                    ))
                } else {
                    None
                }
            })
            .collect::<Vec<_>>();
        if !errs.is_empty() {
            anyhow::bail!("Module and/or script names found that would cause failures on case insensitive \
                file systems when compiling package '{}':\n{}\nPlease rename these scripts and/or modules to resolve these conflicts.",
                self.compiled_package_info.package_name,
                errs.join("\n"),
            )
        }
        Ok(())
    }

    pub(crate) fn save_to_disk(&self, under_path: PathBuf) -> Result<OnDiskCompiledPackage> {
        self.check_filepaths_ok()?;
        assert!(under_path.ends_with(CompiledPackageLayout::Root.path()));
        let root_package = self.compiled_package_info.package_name;
        let on_disk_package = OnDiskCompiledPackage {
            root_path: under_path.join(root_package.as_str()),
            package: OnDiskPackage {
                compiled_package_info: self.compiled_package_info.clone(),
                dependencies: self
                    .deps_compiled_units
                    .iter()
                    .map(|(package_name, _)| *package_name)
                    .collect::<BTreeSet<_>>()
                    .into_iter()
                    .collect(),
            },
        };

        // Clear out the build dir for this package so we don't keep artifacts from previous
        // compilations
        if on_disk_package.root_path.is_dir() {
            std::fs::remove_dir_all(&on_disk_package.root_path)?;
        }

        std::fs::create_dir_all(&on_disk_package.root_path)?;

        for compiled_unit in &self.root_compiled_units {
            on_disk_package.save_compiled_unit(root_package, compiled_unit)?;
        }
        for (dep_name, compiled_unit) in &self.deps_compiled_units {
            on_disk_package.save_compiled_unit(*dep_name, compiled_unit)?;
        }

        if let Some(docs) = &self.compiled_docs {
            for (doc_filename, doc_contents) in docs {
                on_disk_package.save_under(
                    CompiledPackageLayout::CompiledDocs
                        .path()
                        .join(doc_filename)
                        .with_extension("md"),
                    doc_contents.clone().as_bytes(),
                )?;
            }
        }

        on_disk_package.save_under(
            CompiledPackageLayout::BuildInfo.path(),
            serde_yaml::to_string(&on_disk_package.package)?.as_bytes(),
        )?;

        Ok(on_disk_package)
    }

    fn build_docs(
        package_name: PackageName,
        model: &source_model::Model,
        package_root: &Path,
        deps: &[PackageName],
        install_dir: &Option<PathBuf>,
    ) -> Vec<(String, String)> {
        let root_doc_templates = find_filenames(
            &[package_root
                .join(SourcePackageLayout::DocTemplates.path())
                .to_string_lossy()
                .to_string()],
            |path| extension_equals(path, "md"),
        )
        .unwrap_or_else(|_| vec![]);
        let root_for_docs = if let Some(install_dir) = install_dir {
            install_dir.join(CompiledPackageLayout::Root.path())
        } else {
            CompiledPackageLayout::Root.path().to_path_buf()
        };
        let dep_paths = deps
            .iter()
            .map(|dep_name| {
                root_for_docs
                    .join(CompiledPackageLayout::CompiledDocs.path())
                    .join(dep_name.as_str())
                    .to_string_lossy()
                    .to_string()
            })
            .collect();
        let in_pkg_doc_path = root_for_docs
            .join(CompiledPackageLayout::CompiledDocs.path())
            .join(package_name.as_str());
        let references_path = package_root
            .join(SourcePackageLayout::DocTemplates.path())
            .join(REFERENCE_TEMPLATE_FILENAME);
        let references_file = if references_path.exists() {
            Some(references_path.to_string_lossy().to_string())
        } else {
            None
        };
        let doc_options = DocgenOptions {
            doc_path: dep_paths,
            output_directory: in_pkg_doc_path.to_string_lossy().to_string(),
            root_doc_templates,
            compile_relative_to_output_dir: true,
            references_file,
            ..DocgenOptions::default()
        };
        let docgen = Docgen::new(model, package_name, &doc_options);
        docgen.gen(model)
    }
}

pub(crate) fn named_address_mapping_for_compiler(
    resolution_table: &ResolvedTable,
) -> BTreeMap<Symbol, NumericalAddress> {
    resolution_table
        .iter()
        .map(|(ident, addr)| {
            let parsed_addr =
                NumericalAddress::new(addr.into_bytes(), move_compiler::shared::NumberFormat::Hex);
            (*ident, parsed_addr)
        })
        .collect::<BTreeMap<_, _>>()
}

pub(crate) fn apply_named_address_renaming(
    current_package_name: Symbol,
    address_resolution: BTreeMap<Symbol, NumericalAddress>,
    renaming: &Renaming,
) -> NamedAddressMap {
    let package_renamings = renaming
        .iter()
        .filter_map(|(rename_to, (package_name, from_name))| {
            if package_name == &current_package_name {
                Some((from_name, *rename_to))
            } else {
                None
            }
        })
        .collect::<BTreeMap<_, _>>();

    address_resolution
        .into_iter()
        .map(|(name, value)| {
            let new_name = package_renamings.get(&name).copied();
            (new_name.unwrap_or(name), value)
        })
        .collect()
}

pub(crate) fn make_source_and_deps_for_compiler(
    resolution_graph: &ResolvedGraph,
    root: &Package,
    deps: Vec<DependencyInfo>,
) -> Result<(
    /* sources */ PackagePaths,
    /* deps */ Vec<(PackagePaths, ModuleFormat)>,
)> {
    let deps_package_paths = make_deps_for_compiler_internal(deps)?;
    let root_named_addrs = apply_named_address_renaming(
        root.source_package.package.name,
        named_address_mapping_for_compiler(&root.resolved_table),
        &root.renaming,
    );
    let sources = root.get_sources(&resolution_graph.build_options)?;
    let source_package_paths = PackagePaths {
        name: Some((
            root.source_package.package.name,
            root.compiler_config(
                /* is_dependency */ false,
                &resolution_graph.build_options,
            ),
        )),
        paths: sources,
        named_address_map: root_named_addrs,
    };
    Ok((source_package_paths, deps_package_paths))
}

pub(crate) fn make_deps_for_compiler_internal(
    deps: Vec<DependencyInfo>,
) -> Result<Vec<(PackagePaths, ModuleFormat)>> {
    deps.into_iter()
        .map(|dep| {
            let paths = dep
                .source_paths
                .into_iter()
                .collect::<BTreeSet<_>>()
                .into_iter()
                .collect::<Vec<_>>();
            let named_address_map = named_address_mapping_for_compiler(dep.address_mapping);
            Ok((
                PackagePaths {
                    name: Some((dep.name, dep.compiler_config)),
                    paths,
                    named_address_map,
                },
                dep.module_format,
            ))
        })
        .collect::<Result<Vec<_>>>()
}<|MERGE_RESOLUTION|>--- conflicted
+++ resolved
@@ -25,17 +25,9 @@
     compiled_unit::{AnnotatedCompiledUnit, CompiledUnit, NamedCompiledModule},
     editions::Flavor,
     linters,
-<<<<<<< HEAD
-    shared::{
-        program_info::{self, TypingProgramInfo},
-        NamedAddressMap, NumericalAddress, PackageConfig, PackagePaths, SaveFlag, SaveHook,
-    },
-    sui_mode, Compiler,
-=======
     shared::{files::MappedFiles, NamedAddressMap, NumericalAddress, PackageConfig, PackagePaths},
     sui_mode::{self},
     Compiler,
->>>>>>> 9702dfb5
 };
 use move_docgen::{Docgen, DocgenOptions};
 use move_model_2::source_model;
@@ -540,14 +532,7 @@
         resolved_package: Package,
         transitive_dependencies: Vec<DependencyInfo>,
         resolution_graph: &ResolvedGraph,
-<<<<<<< HEAD
-        mut compiler_driver: impl FnMut(
-            Compiler,
-        )
-            -> Result<(FilesSourceText, Vec<AnnotatedCompiledUnit>)>,
-=======
         compiler_driver: impl FnMut(Compiler) -> Result<(MappedFiles, Vec<AnnotatedCompiledUnit>)>,
->>>>>>> 9702dfb5
     ) -> Result<CompiledPackage> {
         let program_info_hook = SaveHook::new([SaveFlag::TypingInfo]);
         let BuildResult {
@@ -571,10 +556,6 @@
         let (file_map, all_compiled_units) = result;
         let mut root_compiled_units = vec![];
         let mut deps_compiled_units = vec![];
-<<<<<<< HEAD
-        for annot_unit in all_compiled_units.clone() {
-            let source_path = PathBuf::from(file_map[&annot_unit.loc().file_hash()].0.as_str());
-=======
         for annot_unit in all_compiled_units {
             let source_path = PathBuf::from(
                 file_map
@@ -583,7 +564,6 @@
                     .0
                     .as_str(),
             );
->>>>>>> 9702dfb5
             let package_name = annot_unit.named_module.package_name.unwrap();
             let unit = CompiledUnitWithSource {
                 unit: annot_unit.into_compiled_unit(),
